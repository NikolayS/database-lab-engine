/*
2019 © Postgres.ai
*/

// Package srv contains API routes and handlers.
package srv

import (
	"context"
	"fmt"
	"net/http"
	"strings"
	"time"

	"github.com/AlekSi/pointer"
	"github.com/docker/docker/client"
	"github.com/gorilla/mux"
	"github.com/gorilla/websocket"
	"github.com/pkg/errors"

	"gitlab.com/postgres-ai/database-lab/v3/internal/cloning"
	"gitlab.com/postgres-ai/database-lab/v3/internal/estimator"
	"gitlab.com/postgres-ai/database-lab/v3/internal/observer"
	"gitlab.com/postgres-ai/database-lab/v3/internal/platform"
	"gitlab.com/postgres-ai/database-lab/v3/internal/provision"
	"gitlab.com/postgres-ai/database-lab/v3/internal/provision/pool"
	"gitlab.com/postgres-ai/database-lab/v3/internal/retrieval"
	"gitlab.com/postgres-ai/database-lab/v3/internal/srv/api"
	srvCfg "gitlab.com/postgres-ai/database-lab/v3/internal/srv/config"
	"gitlab.com/postgres-ai/database-lab/v3/internal/srv/mw"
	"gitlab.com/postgres-ai/database-lab/v3/internal/telemetry"
	"gitlab.com/postgres-ai/database-lab/v3/internal/validator"
	"gitlab.com/postgres-ai/database-lab/v3/pkg/config/global"
	"gitlab.com/postgres-ai/database-lab/v3/pkg/log"
	"gitlab.com/postgres-ai/database-lab/v3/pkg/models"
	"gitlab.com/postgres-ai/database-lab/v3/pkg/util"
	"gitlab.com/postgres-ai/database-lab/v3/version"
)

// Server defines an HTTP server of the Database Lab.
type Server struct {
	validator   validator.Service
	Cloning     *cloning.Base
	provisioner *provision.Provisioner
	Config      *srvCfg.Config
	Global      *global.Config
	engProps    global.EngineProps
	Retrieval   *retrieval.Retrieval
	Platform    *platform.Service
	Observer    *observer.Observer
	Estimator   *estimator.Estimator
	upgrader    websocket.Upgrader
	httpSrv     *http.Server
	docker      *client.Client
	pm          *pool.Manager
	tm          *telemetry.Agent
}

// NewServer initializes a new Server instance with provided configuration.
func NewServer(cfg *srvCfg.Config, globalCfg *global.Config,
	engineProps global.EngineProps,
	dockerClient *client.Client,
	cloning *cloning.Base,
	provisioner *provision.Provisioner,
	retrievalSvc *retrieval.Retrieval,
	platform *platform.Service,
	observer *observer.Observer,
	estimator *estimator.Estimator,
	pm *pool.Manager,
	tm *telemetry.Agent) *Server {
	server := &Server{
		Config:      cfg,
		Global:      globalCfg,
		engProps:    engineProps,
		Cloning:     cloning,
		provisioner: provisioner,
		Retrieval:   retrievalSvc,
		Platform:    platform,
		Observer:    observer,
		Estimator:   estimator,
		upgrader:    websocket.Upgrader{},
		docker:      dockerClient,
		pm:          pm,
		tm:          tm,
	}

	return server
}

func (s *Server) instanceStatus() *models.InstanceStatus {
	instanceStatus := &models.InstanceStatus{
		Status: &models.Status{
			Code:    models.StatusOK,
			Message: models.InstanceMessageOK,
		},
		Engine: models.Engine{
			Version:   version.GetVersion(),
			StartedAt: pointer.ToTimeOrNil(time.Now().Truncate(time.Second)),
			Telemetry: pointer.ToBool(s.tm.IsEnabled()),
		},
		Pools:       s.provisioner.GetPoolEntryList(),
		Cloning:     s.Cloning.GetCloningState(),
		Provisioner: s.provisioner.ContainerOptions(),
		Retrieving: models.Retrieving{
			Mode:        s.Retrieval.State.Mode,
			Status:      s.Retrieval.State.Status,
			Alerts:      s.Retrieval.State.Alerts(),
			LastRefresh: s.Retrieval.State.LastRefresh,
		},
	}

	if s.Retrieval.Scheduler.Spec != nil {
		instanceStatus.Retrieving.NextRefresh = pointer.ToTimeOrNil(s.Retrieval.Scheduler.Spec.Next(time.Now()))
	}

	s.summarizeStatus(instanceStatus)

	return instanceStatus
}

func (s *Server) summarizeStatus(instance *models.InstanceStatus) {
	subsystems := []string{}
	if instance.Retrieving.Status == models.Failed {
		subsystems = append(subsystems, "retrieving")
	}

	if len(subsystems) > 0 {
		instance.Status = &models.Status{
			Code:    models.StatusWarning,
			Message: fmt.Sprintf("%s: %s", models.InstanceMessageWarning, strings.Join(subsystems, ", ")),
		}
	}
}

func attachSwaggerUI(r *mux.Router) error {
	swaggerUIPath, err := util.GetSwaggerUIPath()
	if err != nil {
		return errors.Wrap(err, "cannot find Swagger UI directory")
	}

	swaggerHandler := http.StripPrefix("/", http.FileServer(http.Dir(swaggerUIPath)))
	r.PathPrefix("/").Handler(swaggerHandler).Methods(http.MethodGet)

	return nil
}

func attachAPI(r *mux.Router) error {
	APIPath, err := util.GetAPIPath()
	if err != nil {
		return errors.Wrap(err, "cannot find API directory")
	}

	apiHandler := http.StripPrefix("/api/", http.FileServer(http.Dir(APIPath)))
	r.PathPrefix("/api/").Handler(apiHandler).Methods(http.MethodGet)

	return nil
}

// Reload reloads server configuration.
func (s *Server) Reload(cfg srvCfg.Config) {
	*s.Config = cfg
}

// InitHandlers initializes handler functions of the HTTP server.
func (s *Server) InitHandlers() {
	r := mux.NewRouter().StrictSlash(true)

	authMW := mw.NewAuth(s.Config.VerificationToken, s.Platform)

	r.HandleFunc("/status", authMW.Authorized(s.getInstanceStatus)).Methods(http.MethodGet)
	r.HandleFunc("/snapshots", authMW.Authorized(s.getSnapshots)).Methods(http.MethodGet)
	r.HandleFunc("/clone", authMW.Authorized(s.createClone)).Methods(http.MethodPost)
	r.HandleFunc("/clone/{id}", authMW.Authorized(s.destroyClone)).Methods(http.MethodDelete)
	r.HandleFunc("/clone/{id}", authMW.Authorized(s.patchClone)).Methods(http.MethodPatch)
	r.HandleFunc("/clone/{id}", authMW.Authorized(s.getClone)).Methods(http.MethodGet)
	r.HandleFunc("/clone/{id}/reset", authMW.Authorized(s.resetClone)).Methods(http.MethodPost)
	r.HandleFunc("/clone/{id}", authMW.Authorized(s.getClone)).Methods(http.MethodGet)
	r.HandleFunc("/observation/start", authMW.Authorized(s.startObservation)).Methods(http.MethodPost)
	r.HandleFunc("/observation/stop", authMW.Authorized(s.stopObservation)).Methods(http.MethodPost)
	r.HandleFunc("/observation/summary/{clone_id}/{session_id}", authMW.Authorized(s.sessionSummaryObservation)).Methods(http.MethodGet)
	r.HandleFunc("/observation/download", authMW.Authorized(s.downloadArtifact)).Methods(http.MethodGet)
	r.HandleFunc("/estimate", s.startEstimator).Methods(http.MethodGet)

	// Health check.
	r.HandleFunc("/healthz", s.healthCheck).Methods(http.MethodGet)

	// Show Swagger UI on index page.
	if err := attachAPI(r); err != nil {
		log.Err("Cannot load API description.")
	}

	// Show Swagger UI on index page.
	if err := attachSwaggerUI(r); err != nil {
		log.Err("Cannot start Swagger UI.")
	}

	// Show not found error for all other possible routes.
	r.NotFoundHandler = http.HandlerFunc(api.SendNotFoundError)

	s.httpSrv = &http.Server{Addr: fmt.Sprintf("%s:%d", s.Config.Host, s.Config.Port), Handler: mw.Logging(r)}
}

// Run starts HTTP server on specified port in configuration.
func (s *Server) Run() error {
	reportLaunching(s.Config)
	return s.httpSrv.ListenAndServe()
}

// Shutdown gracefully shuts down the server without interrupting any active connections.
func (s *Server) Shutdown(ctx context.Context) error {
	log.Msg("Server shutting down...")
	return s.httpSrv.Shutdown(ctx)
}

// Uptime returns the server uptime.
func (s *Server) Uptime() float64 {
<<<<<<< HEAD
	instanceStatus := s.instanceStatus()
	if instanceStatus.Engine.StartedAt != nil {
		return time.Since(*instanceStatus.Engine.StartedAt).Truncate(time.Second).Seconds()
	}

	return 0
=======
	return time.Since(s.startedAt).Truncate(time.Second).Seconds()
}

// reportLaunching reports the launch of the HTTP server.
func reportLaunching(cfg *srvCfg.Config) {
	log.Msg(fmt.Sprintf("API server started listening on %s:%d.", cfg.Host, cfg.Port))
>>>>>>> 1ce62bd0
}<|MERGE_RESOLUTION|>--- conflicted
+++ resolved
@@ -214,19 +214,15 @@
 
 // Uptime returns the server uptime.
 func (s *Server) Uptime() float64 {
-<<<<<<< HEAD
 	instanceStatus := s.instanceStatus()
 	if instanceStatus.Engine.StartedAt != nil {
 		return time.Since(*instanceStatus.Engine.StartedAt).Truncate(time.Second).Seconds()
 	}
 
 	return 0
-=======
-	return time.Since(s.startedAt).Truncate(time.Second).Seconds()
 }
 
 // reportLaunching reports the launch of the HTTP server.
 func reportLaunching(cfg *srvCfg.Config) {
 	log.Msg(fmt.Sprintf("API server started listening on %s:%d.", cfg.Host, cfg.Port))
->>>>>>> 1ce62bd0
 }