image: golang:1.17

include:
  - template: Security/SAST.gitlab-ci.yml

variables:
  SAST_EXCLUDED_ANALYZERS: "semgrep-sast"

stages:
  - test
  - build-binary
  - build-image
  - integration-test

test:
  stage: test
  script:
    - make test

lint:
  stage: test
  script:
    - make lint

.only_var_template: &only_tag_release
  only:
    variables:
      - $CI_COMMIT_TAG =~ /^v[0-9.]+$/

.only_var_template: &only_tag_rc
  only:
    variables:
      - $CI_COMMIT_TAG =~ /^v[0-9.]+[\-_]*[a-zA-Z]+[a-zA-Z0-9.\-_]*[a-zA-Z0-9]+$/

.only_var_template: &only_master
  only:
    - master

.only_var_template: &only_feature
  only:
    refs:
      - branches
    variables:
      - $CI_COMMIT_REF_SLUG != "master"

build-binary-alpine:
  image: golang:1.17-alpine
  stage: build-binary
  only:
    refs:
      - branches
      - tags
  artifacts:
    paths:
      - bin
  script:
    - apk add --update --no-cache make git
    - make build

build-binary-client-dev:
  <<: *only_feature
  stage: build-binary
  artifacts:
    paths:
      - bin
  script:
    - make build-client

build-binary-client-master:
  <<: *only_master
  stage: build-binary
  script:
    - make build-client

    # Install google-cloud-sdk.
    - echo "deb [signed-by=/usr/share/keyrings/cloud.google.gpg] http://packages.cloud.google.com/apt cloud-sdk main" | tee -a /etc/apt/sources.list.d/google-cloud-sdk.list
    - curl https://packages.cloud.google.com/apt/doc/apt-key.gpg | apt-key --keyring /usr/share/keyrings/cloud.google.gpg add -
    - apt-get update && apt-get install -y google-cloud-sdk

    # Authenticate.
    - echo $GCP_SERVICE_KEY | gcloud auth activate-service-account --key-file=-

    # Upload artifacts.
    - gsutil -m cp -r bin/cli/* gs://database-lab-cli/master/

build-binary-client:
  <<: *only_tag_release
  stage: build-binary
  script:
    - make build-client

    # Install google-cloud-sdk.
    - echo "deb [signed-by=/usr/share/keyrings/cloud.google.gpg] http://packages.cloud.google.com/apt cloud-sdk main" | tee -a /etc/apt/sources.list.d/google-cloud-sdk.list
    - curl https://packages.cloud.google.com/apt/doc/apt-key.gpg | apt-key --keyring /usr/share/keyrings/cloud.google.gpg add -
    - apt-get update && apt-get install -y google-cloud-sdk

    # Authenticate.
    - echo $GCP_SERVICE_KEY | gcloud auth activate-service-account --key-file=-

    # Upload artifacts.
    - gsutil -m cp -r bin/cli/* gs://database-lab-cli/${CI_COMMIT_TAG}/
    - gsutil -m cp -r bin/cli/* gs://database-lab-cli/latest/

build-binary-client-rc:
  <<: *only_tag_rc
  stage: build-binary
  script:
    - make build-client

    # Install google-cloud-sdk.
    - echo "deb [signed-by=/usr/share/keyrings/cloud.google.gpg] http://packages.cloud.google.com/apt cloud-sdk main" | tee -a /etc/apt/sources.list.d/google-cloud-sdk.list
    - curl https://packages.cloud.google.com/apt/doc/apt-key.gpg | apt-key --keyring /usr/share/keyrings/cloud.google.gpg add -
    - apt-get update && apt-get install -y google-cloud-sdk

    # Authenticate.
    - echo $GCP_SERVICE_KEY | gcloud auth activate-service-account --key-file=-

    # Upload artifacts.
    - gsutil -m cp -r bin/cli/* gs://database-lab-cli/${CI_COMMIT_TAG}/

.job_template: &build_image_definition
  image: docker:19
  stage: build-image
  artifacts:
    paths:
      - bin
  services:
    - name: docker:dind
  script:
    - apk update && apk upgrade && apk add --no-cache bash # TODO(anatoly): Remove dependency.
    - bash ./scripts/ci_docker_build_push.sh

build-image-feature-server:
  <<: *build_image_definition
  <<: *only_feature
  variables:
    REGISTRY_USER: "${CI_REGISTRY_USER}"
    REGISTRY_PASSWORD: "${CI_REGISTRY_PASSWORD}"
    REGISTRY: "${CI_REGISTRY}"
    DOCKER_FILE: "Dockerfile.dblab-server"
    DOCKER_NAME: "registry.gitlab.com/postgres-ai/database-lab/dblab-server"
    TAGS: "${DOCKER_NAME}:${CI_COMMIT_REF_SLUG}"

build-image-feature-ci-checker:
  <<: *build_image_definition
  <<: *only_feature
  variables:
    REGISTRY_USER: "${CI_REGISTRY_USER}"
    REGISTRY_PASSWORD: "${CI_REGISTRY_PASSWORD}"
    REGISTRY: "${CI_REGISTRY}"
    DOCKER_FILE: "Dockerfile.ci-checker"
    DOCKER_NAME: "registry.gitlab.com/postgres-ai/database-lab/dblab-ci-checker"
    TAGS: "${DOCKER_NAME}:${CI_COMMIT_REF_SLUG}"

build-image-feature-client:
  <<: *build_image_definition
  <<: *only_feature
  variables:
    REGISTRY_USER: "${CI_REGISTRY_USER}"
    REGISTRY_PASSWORD: "${CI_REGISTRY_PASSWORD}"
    REGISTRY: "${CI_REGISTRY}"
    DOCKER_FILE: "Dockerfile.dblab-cli"
    DOCKER_NAME: "registry.gitlab.com/postgres-ai/database-lab/dblab-cli"
    TAGS: "${DOCKER_NAME}:${CI_COMMIT_REF_SLUG}"
<<<<<<< HEAD
=======
  before_script:
    - cp ./bin/cli/dblab-linux-amd64 ./bin/dblab
>>>>>>> 1ce62bd0

build-image-master-server:
  <<: *build_image_definition
  <<: *only_master
  variables:
    DOCKER_FILE: "Dockerfile.dblab-server"
    DOCKER_NAME: "registry.gitlab.com/postgres-ai/database-lab/dblab-server"
    TAGS: "${DOCKER_NAME}:master,${DOCKER_NAME}:master-${CI_COMMIT_SHORT_SHA}"

build-image-master-ci-checker:
  <<: *build_image_definition
  <<: *only_master
  variables:
    DOCKER_FILE: "Dockerfile.ci-checker"
    DOCKER_NAME: "registry.gitlab.com/postgres-ai/database-lab/dblab-ci-checker"
    TAGS: "${DOCKER_NAME}:master,${DOCKER_NAME}:master-${CI_COMMIT_SHORT_SHA}"

build-image-master-client:
  <<: *build_image_definition
  <<: *only_master
  variables:
    DOCKER_FILE: "Dockerfile.dblab-cli"
    DOCKER_NAME: "registry.gitlab.com/postgres-ai/database-lab/dblab-cli"
    TAGS: "${DOCKER_NAME}:master,${DOCKER_NAME}:master-${CI_COMMIT_SHORT_SHA}"

build-image-latest-server:
  <<: *build_image_definition
  <<: *only_tag_release
  variables:
    REGISTRY_USER: "${DH_CI_REGISTRY_USER}"
    REGISTRY_PASSWORD: "${DH_CI_REGISTRY_PASSWORD}"
    REGISTRY: "${DH_CI_REGISTRY}"
    DOCKER_FILE: "Dockerfile.dblab-server"
    DOCKER_NAME: "postgresai/dblab-server"
  before_script:
    - export CLEAN_TAG=$(echo ${CI_COMMIT_TAG#"v"})
    - export LATEST_TAG=$(echo ${CLEAN_TAG%.*}-latest)
    - export TAGS="${DOCKER_NAME}:${LATEST_TAG},${DOCKER_NAME}:${CLEAN_TAG}"

build-image-latest-server-dev:
  <<: *build_image_definition
  <<: *only_tag_release
  variables:
    REGISTRY_USER: "${CI_REGISTRY_USER}"
    REGISTRY_PASSWORD: "${CI_REGISTRY_PASSWORD}"
    REGISTRY: "${CI_REGISTRY}"
    DOCKER_FILE: "Dockerfile.dblab-server"
    DOCKER_NAME: "registry.gitlab.com/postgres-ai/database-lab/dblab-server"
  before_script:
    - export CLEAN_TAG=$(echo ${CI_COMMIT_TAG#"v"})
    - export TAGS="${DOCKER_NAME}:${CLEAN_TAG}"

build-image-latest-ci-checker:
  <<: *build_image_definition
  <<: *only_tag_release
  variables:
    REGISTRY_USER: "${DH_CI_REGISTRY_USER}"
    REGISTRY_PASSWORD: "${DH_CI_REGISTRY_PASSWORD}"
    REGISTRY: "${DH_CI_REGISTRY}"
    DOCKER_FILE: "Dockerfile.ci-checker"
    DOCKER_NAME: "postgresai/dblab-ci-checker"
  before_script:
    - export CLEAN_TAG=$(echo ${CI_COMMIT_TAG#"v"})
    - export LATEST_TAG=$(echo ${CLEAN_TAG%.*}-latest)
    - export TAGS="${DOCKER_NAME}:${LATEST_TAG},${DOCKER_NAME}:${CLEAN_TAG}"

build-image-latest-ci-checker-dev:
  <<: *build_image_definition
  <<: *only_tag_release
  variables:
    REGISTRY_USER: "${CI_REGISTRY_USER}"
    REGISTRY_PASSWORD: "${CI_REGISTRY_PASSWORD}"
    REGISTRY: "${CI_REGISTRY}"
    DOCKER_FILE: "Dockerfile.ci-checker"
    DOCKER_NAME: "registry.gitlab.com/postgres-ai/database-lab/dblab-ci-checker"
  before_script:
    - export CLEAN_TAG=$(echo ${CI_COMMIT_TAG#"v"})
    - export TAGS="${DOCKER_NAME}:${CLEAN_TAG}"

build-image-latest-client:
  <<: *build_image_definition
  <<: *only_tag_release
  variables:
    REGISTRY_USER: "${DH_CI_REGISTRY_USER}"
    REGISTRY_PASSWORD: "${DH_CI_REGISTRY_PASSWORD}"
    REGISTRY: "${DH_CI_REGISTRY}"
    DOCKER_FILE: "Dockerfile.dblab-cli"
    DOCKER_NAME: "postgresai/dblab"
  before_script:
    - export CLEAN_TAG=$(echo ${CI_COMMIT_TAG#"v"})
    - export LATEST_TAG=$(echo ${CLEAN_TAG%.*}-latest)
    - export TAGS="${DOCKER_NAME}:${LATEST_TAG},${DOCKER_NAME}:${CLEAN_TAG}"

build-image-rc-server:
  <<: *build_image_definition
  <<: *only_tag_rc
  variables:
    REGISTRY_USER: "${DH_CI_REGISTRY_USER}"
    REGISTRY_PASSWORD: "${DH_CI_REGISTRY_PASSWORD}"
    REGISTRY: "${DH_CI_REGISTRY}"
    DOCKER_FILE: "Dockerfile.dblab-server"
    DOCKER_NAME: "postgresai/dblab-server"
    TAGS: "${DOCKER_NAME}:${CI_COMMIT_TAG}"

build-image-rc-server-dev:
  <<: *build_image_definition
  <<: *only_tag_rc
  variables:
    REGISTRY_USER: "${CI_REGISTRY_USER}"
    REGISTRY_PASSWORD: "${CI_REGISTRY_PASSWORD}"
    REGISTRY: "${CI_REGISTRY}"
    DOCKER_FILE: "Dockerfile.dblab-server"
    DOCKER_NAME: "registry.gitlab.com/postgres-ai/database-lab/dblab-server"
    TAGS: "${DOCKER_NAME}:${CI_COMMIT_TAG}"

build-image-rc-ci-checker:
  <<: *build_image_definition
  <<: *only_tag_rc
  variables:
    REGISTRY_USER: "${DH_CI_REGISTRY_USER}"
    REGISTRY_PASSWORD: "${DH_CI_REGISTRY_PASSWORD}"
    REGISTRY: "${DH_CI_REGISTRY}"
    DOCKER_FILE: "Dockerfile.ci-checker"
    DOCKER_NAME: "postgresai/dblab-ci-checker"
    TAGS: "${DOCKER_NAME}:${CI_COMMIT_TAG}"

build-image-rc-ci-checker-dev:
  <<: *build_image_definition
  <<: *only_tag_rc
  variables:
    REGISTRY_USER: "${CI_REGISTRY_USER}"
    REGISTRY_PASSWORD: "${CI_REGISTRY_PASSWORD}"
    REGISTRY: "${CI_REGISTRY}"
    DOCKER_FILE: "Dockerfile.ci-checker"
    DOCKER_NAME: "registry.gitlab.com/postgres-ai/database-lab/dblab-ci-checker"
    TAGS: "${DOCKER_NAME}:${CI_COMMIT_TAG}"

build-image-rc-client:
  <<: *build_image_definition
  <<: *only_tag_rc
  variables:
    REGISTRY_USER: "${DH_CI_REGISTRY_USER}"
    REGISTRY_PASSWORD: "${DH_CI_REGISTRY_PASSWORD}"
    REGISTRY: "${DH_CI_REGISTRY}"
    DOCKER_FILE: "Dockerfile.dblab-cli"
    DOCKER_NAME: "postgresai/dblab"
    TAGS: "${DOCKER_NAME}:${CI_COMMIT_TAG}"

build-image-swagger-latest:
  <<: *build_image_definition
  <<: *only_tag_release
  variables:
    DOCKER_FILE: "Dockerfile.swagger-ui"
    DOCKER_NAME: "registry.gitlab.com/postgres-ai/database-lab/dblab-swagger-ui"
  before_script:
    - export CLEAN_TAG=$(echo ${CI_COMMIT_TAG#"v"})
    - export LATEST_TAG=$(echo ${CLEAN_TAG%.*}-latest)
    - export TAGS="${DOCKER_NAME}:${LATEST_TAG}"


.bash-test: &bash_test
  <<: *only_feature
  stage: integration-test
  variables:
    IMAGE_TAG: "${CI_COMMIT_REF_SLUG}"
  script:
    - bash test/1.synthetic.sh
    - bash test/2.logical_generic.sh
    - bash test/4.physical_basebackup.sh
  after_script:
    - bash test/_cleanup.sh
  tags:
    - dle-test

bash-test-9-6:
  <<: *bash_test
  variables:
    POSTGRES_VERSION: "9.6"

bash-test-10:
  <<: *bash_test
  variables:
    POSTGRES_VERSION: 10

bash-test-11:
  <<: *bash_test
  variables:
    POSTGRES_VERSION: 11

bash-test-12:
  <<: *bash_test
  variables:
    POSTGRES_VERSION: 12

bash-test-13:
  <<: *bash_test
  variables:
    POSTGRES_VERSION: 13

bash-test-14:
  <<: *bash_test
  variables:
    POSTGRES_VERSION: 14

integration-test:
  services:
    - name: docker:dind
      command: [ "--tls=false" ]
  <<: *only_feature
  stage: integration-test
  variables:
    # Instruct Testcontainers to use the daemon of DinD.
    DOCKER_HOST: "tcp://docker:2375"
    # Instruct Docker not to start over TLS.
    DOCKER_TLS_CERTDIR: ""
    # Improve performance with overlayfs.
    DOCKER_DRIVER: overlay2
  script:
    - make test-ci-integration<|MERGE_RESOLUTION|>--- conflicted
+++ resolved
@@ -162,11 +162,6 @@
     DOCKER_FILE: "Dockerfile.dblab-cli"
     DOCKER_NAME: "registry.gitlab.com/postgres-ai/database-lab/dblab-cli"
     TAGS: "${DOCKER_NAME}:${CI_COMMIT_REF_SLUG}"
-<<<<<<< HEAD
-=======
-  before_script:
-    - cp ./bin/cli/dblab-linux-amd64 ./bin/dblab
->>>>>>> 1ce62bd0
 
 build-image-master-server:
   <<: *build_image_definition
