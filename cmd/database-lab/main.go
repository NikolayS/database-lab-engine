/*
2019 © Postgres.ai
*/

// TODO(anatoly):
// - Validate configs in all components.
// - Tests.

package main

import (
	"context"
	"fmt"
	"os"
	"os/signal"
	"strings"
	"syscall"
	"time"

	"github.com/docker/docker/client"
	"github.com/pkg/errors"

	"gitlab.com/postgres-ai/database-lab/v2/pkg/config"
	"gitlab.com/postgres-ai/database-lab/v2/pkg/config/global"
	"gitlab.com/postgres-ai/database-lab/v2/pkg/estimator"
	"gitlab.com/postgres-ai/database-lab/v2/pkg/localui"
	"gitlab.com/postgres-ai/database-lab/v2/pkg/log"
	"gitlab.com/postgres-ai/database-lab/v2/pkg/observer"
	"gitlab.com/postgres-ai/database-lab/v2/pkg/retrieval"
	"gitlab.com/postgres-ai/database-lab/v2/pkg/retrieval/engine/postgres/tools/cont"
	"gitlab.com/postgres-ai/database-lab/v2/pkg/services/cloning"
	"gitlab.com/postgres-ai/database-lab/v2/pkg/services/platform"
	"gitlab.com/postgres-ai/database-lab/v2/pkg/services/provision"
	"gitlab.com/postgres-ai/database-lab/v2/pkg/services/provision/pool"
	"gitlab.com/postgres-ai/database-lab/v2/pkg/services/provision/resources"
	"gitlab.com/postgres-ai/database-lab/v2/pkg/services/provision/runners"
	"gitlab.com/postgres-ai/database-lab/v2/pkg/srv"
	"gitlab.com/postgres-ai/database-lab/v2/pkg/telemetry"
	"gitlab.com/postgres-ai/database-lab/v2/pkg/util/networks"
	"gitlab.com/postgres-ai/database-lab/v2/version"
)

const (
	shutdownTimeout = 30 * time.Second
)

func main() {
	cfg, err := config.LoadConfiguration()
	if err != nil {
		log.Fatal(errors.WithMessage(err, "failed to parse config"))
	}

	log.Msg("Database Lab Instance ID:", cfg.Global.InstanceID)
	log.Msg("Database Lab Engine version:", version.GetVersion())

	if cfg.Server.VerificationToken == "" {
		log.Warn("Verification Token is empty. Database Lab Engine is insecure")
	}

	runner := runners.NewLocalRunner(cfg.Provision.UseSudo)

	pm := pool.NewPoolManager(&cfg.PoolManager, runner)
	if err := pm.ReloadPools(); err != nil {
		log.Fatal(err.Error())
	}

	dockerCLI, err := client.NewClientWithOpts(client.FromEnv)
	if err != nil {
		log.Fatal("Failed to create a Docker client:", err)
	}

	ctx, cancel := context.WithCancel(context.Background())
	defer cancel()

	engProps, err := getEngineProperties(ctx, dockerCLI, cfg.Global.InstanceID)
	if err != nil {
		log.Err("failed to get Database Lab Engine properties:", err.Error())
		return
	}

	internalNetworkID, err := networks.Setup(ctx, dockerCLI, cfg.Global.InstanceID, engProps.ContainerName)
	if err != nil {
		log.Errf(err.Error())
		return
	}

	defer networks.Stop(dockerCLI, internalNetworkID, engProps.ContainerName)

	// Create a platform service to make requests to Platform.
	platformSvc, err := platform.New(ctx, cfg.Platform)
	if err != nil {
		log.Errf(errors.WithMessage(err, "failed to create a new platform service").Error())
		return
	}

	dbCfg := &resources.DB{
		Username: cfg.Global.Database.User(),
		DBName:   cfg.Global.Database.Name(),
	}

	emergencyShutdown := func() {
		cancel()

		shutdownCtx, shutdownCancel := context.WithTimeout(context.Background(), shutdownTimeout)
		defer shutdownCancel()

		shutdownDatabaseLabEngine(shutdownCtx, dockerCLI, engProps, pm.First().Pool())
	}

	tm, err := telemetry.New(cfg.Global, engProps)
	if err != nil {
		log.Errf(errors.WithMessage(err, "failed to initialize a telemetry service").Error())
		return
	}

	// Create a new retrieval service to prepare a data directory and start snapshotting.
	retrievalSvc := retrieval.New(cfg, engProps, dockerCLI, pm, tm, runner)

	if err := retrievalSvc.Run(ctx); err != nil {
		log.Err("Failed to run the data retrieval service:", err)
		emergencyShutdown()

		return
	}

	defer retrievalSvc.Stop()

	// Create a cloning service to provision new clones.
	provisionSvc, err := provision.New(ctx, &cfg.Provision, dbCfg, dockerCLI, pm, internalNetworkID)
	if err != nil {
		log.Errf(errors.WithMessage(err, `error in the "provision" section of the config`).Error())
	}

	observingChan := make(chan string, 1)

	cloningSvc := cloning.NewBase(&cfg.Cloning, provisionSvc, tm, observingChan)
	if err = cloningSvc.Run(ctx); err != nil {
		log.Err(err)
		emergencyShutdown()

		return
	}

	obs := observer.NewObserver(dockerCLI, &cfg.Observer, pm)
	est := estimator.NewEstimator(&cfg.Estimator)

	go removeObservingClones(observingChan, obs)

	tm.SendEvent(ctx, telemetry.EngineStartedEvent, telemetry.EngineStarted{
		EngineVersion: version.GetVersion(),
		DBVersion:     provisionSvc.DetectDBVersion(),
		Pools:         pm.CollectPoolStat(),
		Restore:       retrievalSvc.CollectRestoreTelemetry(),
	})

<<<<<<< HEAD
	localUI := localui.New(cfg.LocalUI, localui.Properties{
		EngineName: hostname,
		EnginePort: cfg.Server.Port,
		InstanceID: cfg.Global.InstanceID,
	}, runner, dockerCLI)
	server := srv.NewServer(&cfg.Server, &cfg.Global, cloningSvc, retrievalSvc, platformSvc, dockerCLI, obs, est, pm, tm)
=======
	server := srv.NewServer(&cfg.Server, &cfg.Global, engProps, cloningSvc, retrievalSvc, platformSvc, dockerCLI, obs, est, pm, tm)
>>>>>>> b8c883e8
	shutdownCh := setShutdownListener()

	go setReloadListener(ctx, provisionSvc, tm, retrievalSvc, pm, cloningSvc, platformSvc, est, localUI, server)

	server.InitHandlers()

	go func() {
		// Start the Database Lab.
		if err = server.Run(); err != nil {
			log.Msg(err)
		}
	}()

	if cfg.LocalUI.Enabled {
		go func() {
			if err := localUI.Run(ctx); err != nil {
				log.Err("Failed to start local UI container:", err.Error())
				return
			}

			log.Msg("Local UI has started successfully")
		}()
	}

	<-shutdownCh
	cancel()

	shutdownCtx, shutdownCancel := context.WithTimeout(context.Background(), shutdownTimeout)
	defer shutdownCancel()

	if err := server.Shutdown(shutdownCtx); err != nil {
		log.Msg(err)
	}

	shutdownDatabaseLabEngine(shutdownCtx, dockerCLI, engProps, pm.First().Pool())
	cloningSvc.SaveClonesState()
	tm.SendEvent(ctx, telemetry.EngineStoppedEvent, telemetry.EngineStopped{Uptime: server.Uptime()})
}

func getEngineProperties(ctx context.Context, dockerCLI *client.Client, instanceID string) (global.EngineProps, error) {
	hostname := os.Getenv("HOSTNAME")
	if hostname == "" {
		return global.EngineProps{}, errors.New("hostname is empty")
	}

	dleContainer, err := dockerCLI.ContainerInspect(ctx, hostname)
	if err != nil {
		return global.EngineProps{}, fmt.Errorf("failed to inspect DLE container: %w", err)
	}

	engProps := global.EngineProps{
		InstanceID:    instanceID,
		ContainerName: strings.Trim(dleContainer.Name, "/"),
	}

	return engProps, nil
}

func reloadConfig(ctx context.Context, provisionSvc *provision.Provisioner, tm *telemetry.Agent, retrievalSvc *retrieval.Retrieval,
	pm *pool.Manager, cloningSvc *cloning.Base, platformSvc *platform.Service, est *estimator.Estimator, localUI *localui.UIManager,
	server *srv.Server) error {
	cfg, err := config.LoadConfiguration()
	if err != nil {
		return err
	}

	if err := provision.IsValidConfig(cfg.Provision); err != nil {
		return err
	}

	if err := retrieval.IsValidConfig(cfg); err != nil {
		return err
	}

	newPlatformSvc, err := platform.New(ctx, cfg.Platform)
	if err != nil {
		return err
	}

	if err := pm.Reload(cfg.PoolManager); err != nil {
		return err
	}

	if err := localUI.Reload(ctx, cfg.LocalUI); err != nil {
		return err
	}

	dbCfg := resources.DB{
		Username: cfg.Global.Database.User(),
		DBName:   cfg.Global.Database.Name(),
	}

	provisionSvc.Reload(cfg.Provision, dbCfg)
	tm.Reload(cfg.Global)
	retrievalSvc.Reload(ctx, cfg)
	cloningSvc.Reload(cfg.Cloning)
	platformSvc.Reload(newPlatformSvc)
	est.Reload(cfg.Estimator)
	server.Reload(cfg.Server)

	return nil
}

func setReloadListener(ctx context.Context, provisionSvc *provision.Provisioner, tm *telemetry.Agent, retrievalSvc *retrieval.Retrieval,
	pm *pool.Manager, cloningSvc *cloning.Base, platformSvc *platform.Service, est *estimator.Estimator, localUI *localui.UIManager,
	server *srv.Server) {
	reloadCh := make(chan os.Signal, 1)
	signal.Notify(reloadCh, syscall.SIGHUP)

	for range reloadCh {
		log.Msg("Reloading configuration")

		if err := reloadConfig(ctx, provisionSvc, tm, retrievalSvc, pm, cloningSvc, platformSvc, est, localUI, server); err != nil {
			log.Err("Failed to reload configuration", err)
		}

		log.Msg("Configuration has been reloaded")
	}
}

func setShutdownListener() chan os.Signal {
	c := make(chan os.Signal, 1)
	signal.Notify(c, os.Interrupt, syscall.SIGTERM)

	return c
}

<<<<<<< HEAD
func shutdownDatabaseLabEngine(ctx context.Context, dockerCLI *client.Client, global global.Config, fsp *resources.Pool) {
	log.Msg("Stopping auxiliary containers")
=======
func shutdownDatabaseLabEngine(ctx context.Context, dockerCLI *client.Client, engProps global.EngineProps, fsp *resources.Pool) {
	log.Msg("Stopping control containers")
>>>>>>> b8c883e8

	if err := cont.StopControlContainers(ctx, dockerCLI, engProps.InstanceID, fsp.DataDir()); err != nil {
		log.Err("Failed to stop control containers", err)
	}

	if err := cont.CleanUpSatelliteContainers(ctx, dockerCLI, global.InstanceID); err != nil {
		log.Err("Failed to stop satellite containers", err)
	}

	log.Msg("Auxiliary containers have been stopped")
}

func removeObservingClones(obsCh chan string, obs *observer.Observer) {
	for cloneID := range obsCh {
		obs.RemoveObservingClone(cloneID)
	}
}<|MERGE_RESOLUTION|>--- conflicted
+++ resolved
@@ -153,16 +153,13 @@
 		Restore:       retrievalSvc.CollectRestoreTelemetry(),
 	})
 
-<<<<<<< HEAD
 	localUI := localui.New(cfg.LocalUI, localui.Properties{
-		EngineName: hostname,
+		EngineName: engProps.ContainerName,
 		EnginePort: cfg.Server.Port,
 		InstanceID: cfg.Global.InstanceID,
 	}, runner, dockerCLI)
-	server := srv.NewServer(&cfg.Server, &cfg.Global, cloningSvc, retrievalSvc, platformSvc, dockerCLI, obs, est, pm, tm)
-=======
+
 	server := srv.NewServer(&cfg.Server, &cfg.Global, engProps, cloningSvc, retrievalSvc, platformSvc, dockerCLI, obs, est, pm, tm)
->>>>>>> b8c883e8
 	shutdownCh := setShutdownListener()
 
 	go setReloadListener(ctx, provisionSvc, tm, retrievalSvc, pm, cloningSvc, platformSvc, est, localUI, server)
@@ -290,19 +287,14 @@
 	return c
 }
 
-<<<<<<< HEAD
-func shutdownDatabaseLabEngine(ctx context.Context, dockerCLI *client.Client, global global.Config, fsp *resources.Pool) {
+func shutdownDatabaseLabEngine(ctx context.Context, dockerCLI *client.Client, engProps global.EngineProps, fsp *resources.Pool) {
 	log.Msg("Stopping auxiliary containers")
-=======
-func shutdownDatabaseLabEngine(ctx context.Context, dockerCLI *client.Client, engProps global.EngineProps, fsp *resources.Pool) {
-	log.Msg("Stopping control containers")
->>>>>>> b8c883e8
 
 	if err := cont.StopControlContainers(ctx, dockerCLI, engProps.InstanceID, fsp.DataDir()); err != nil {
 		log.Err("Failed to stop control containers", err)
 	}
 
-	if err := cont.CleanUpSatelliteContainers(ctx, dockerCLI, global.InstanceID); err != nil {
+	if err := cont.CleanUpSatelliteContainers(ctx, dockerCLI, engProps.InstanceID); err != nil {
 		log.Err("Failed to stop satellite containers", err)
 	}
 
