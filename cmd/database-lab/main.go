--- conflicted
+++ resolved
@@ -126,11 +126,7 @@
 	retrievalSvc := retrieval.New(cfg, engProps, docker, pm, tm, runner)
 
 	// Create a cloning service to provision new clones.
-<<<<<<< HEAD
-	provisioner, err := provision.New(ctx, &cfg.Provision, dbCfg, docker, pm, internalNetworkID)
-=======
-	provisionSvc, err := provision.New(ctx, &cfg.Provision, dbCfg, dockerCLI, pm, engProps.InstanceID, internalNetworkID)
->>>>>>> 5211d5c2
+	provisioner, err := provision.New(ctx, &cfg.Provision, dbCfg, docker, pm, engProps.InstanceID, internalNetworkID)
 	if err != nil {
 		log.Errf(errors.WithMessage(err, `error in the "provision" section of the config`).Error())
 	}
