--- conflicted
+++ resolved
@@ -74,12 +74,6 @@
 			Cloning: models.Cloning{
 				Clones: make([]*models.Clone, 0),
 			},
-<<<<<<< HEAD
-=======
-			Cloning: models.Cloning{
-				Clones: make([]*models.Clone, 0),
-			},
->>>>>>> ad4c09b5
 			Provisioner: provision.ContainerOptions(),
 		},
 		provision:   provision,
